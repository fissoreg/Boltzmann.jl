--- conflicted
+++ resolved
@@ -510,20 +510,6 @@
                 batch = ensure_type(T, batch)
                 current_batch += 1
                 fit_batch!(rbm, batch, ctx)
-<<<<<<< HEAD
-                #println(batch_end/batch_size)
-                #if ((typeof(reporter) <: BatchReporter) &&
-                #    ((batch_end/batch_size) % 10 == 0))
-		          #reporter.exec(rbm, epoch, scorer(rbm,X), ctx)
-		        #end
-            end
-        end
-        score = scorer(rbm, X)
-        #if typeof(reporter) <: EpochReporter 
-        #report(reporter, rbm, epoch, epoch_time, score, ctx)
-        report(epoch, epoch_time, score, ctx)
-        #end
-=======
                 #println(current_batch)
                 #println((typeof(reporter) <: BatchReporter) && (current_batch % reporter.every) == 0)
                 if ((typeof(reporter) <: BatchReporter) &&
@@ -536,7 +522,6 @@
         if typeof(reporter) <: EpochReporter 
           report(reporter, rbm, epoch, epoch_time, scorer, X, ctx)
         end
->>>>>>> f0d243d8
     end
     return rbm
 end
