--- conflicted
+++ resolved
@@ -192,27 +192,17 @@
     2*cosh.(rbm.W * vis .+ rbm.hbias)
 end
 
-<<<<<<< HEAD
 function fe_exp(rbm::RBM{T,V,Bernoulli}, vis::Mat) where {T,V}
     1 + exp.(rbm.W * vis .+ rbm.hbias)
 end
 
 function free_energy(rbm::AbstractRBM, vis::Mat)
-    vb = sum(vis .* rbm.vbias, 1)
+    vb = sum(vis .* rbm.vbias, dims = 1)
 
     e_fe = fe_exp(rbm, vis)
     tofinite!(e_fe; nozeros=true)
 
-    Wx_b_log = sum(log.(e_fe), 1)
-=======
-function free_energy(rbm::RBM, vis::Mat)
-    vb = sum(vis .* rbm.vbias, dims = 1)
-
-    fe_exp = 1 .+ exp.(rbm.W * vis .+ rbm.hbias)
-    tofinite!(fe_exp; nozeros=true)
-
-    Wx_b_log = sum(log.(fe_exp), dims = 1)
->>>>>>> d6b4c892
+    Wx_b_log = sum(log.(e_fe), dims = 1)
     result = - vb - Wx_b_log
 
     return result
@@ -291,12 +281,8 @@
     v_pos, h_pos, _, _ = gibbs(rbm, vis)
     # take negative samples from "fantasy particles"
     _, _, v_neg, h_neg = gibbs(rbm, persistent_chain, n_times=n_gibbs)
-<<<<<<< HEAD
-    copy!(ctx[:persistent_chain], v_neg)
-=======
     # save persistent_chain
     copyto!(ctx[:persistent_chain], v_neg)
->>>>>>> d6b4c892
     return v_pos, h_pos, v_neg, h_neg
 end
 
