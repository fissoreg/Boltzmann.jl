
abstract type AbstractReporter end

abstract type EpochReporter <: AbstractReporter end
abstract type BatchReporter <: AbstractReporter end

<<<<<<< HEAD
mutable struct TextReporter <: EpochReporter
 #   exec::Function
end

#function TextReporter(rep::Function) 
    #TextReporter(rep)
#end

function report(epoch::Int, epoch_time::Float64, score::Float64, ctx::Dict{Any,Any})
    println("[Epoch $epoch] Score: $score [$(epoch_time)s]")
=======
struct TextReporter <: EpochReporter end

function report(r::TextReporter, rbm::AbstractRBM,
                epoch::Int, epoch_time::Float64, scorer::Function, X::Mat, ctx::Dict{Any,Any})
    println("[Epoch $epoch] Score: $(scorer(rbm, X)) [$(epoch_time)s]")
>>>>>>> f0d243d8
end

#function report(r::TextReporter, dbn::DBN, epoch::Int, layer::Int, ctx::Dict{Any,Any})
#    println("[Layer $layer] Starting epoch $epoch")
#end
<|MERGE_RESOLUTION|>--- conflicted
+++ resolved
@@ -4,24 +4,11 @@
 abstract type EpochReporter <: AbstractReporter end
 abstract type BatchReporter <: AbstractReporter end
 
-<<<<<<< HEAD
-mutable struct TextReporter <: EpochReporter
- #   exec::Function
-end
-
-#function TextReporter(rep::Function) 
-    #TextReporter(rep)
-#end
-
-function report(epoch::Int, epoch_time::Float64, score::Float64, ctx::Dict{Any,Any})
-    println("[Epoch $epoch] Score: $score [$(epoch_time)s]")
-=======
 struct TextReporter <: EpochReporter end
 
 function report(r::TextReporter, rbm::AbstractRBM,
                 epoch::Int, epoch_time::Float64, scorer::Function, X::Mat, ctx::Dict{Any,Any})
     println("[Epoch $epoch] Score: $(scorer(rbm, X)) [$(epoch_time)s]")
->>>>>>> f0d243d8
 end
 
 #function report(r::TextReporter, dbn::DBN, epoch::Int, layer::Int, ctx::Dict{Any,Any})
